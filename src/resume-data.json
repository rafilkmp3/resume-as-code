{
  "basics": {
    "name": "Rafael Bernardo Sathler",
    "label": "Infrastructure Engineer • DevOps • Platform Engineer • AWS/GCP Cloud Architect",
    "image": "assets/images/profile-optimized.jpg",
    "email": "rafaelbsathler@gmail.com",
    "phone": "+55 21 997988682",
    "url": "https://rafilkmp3.github.io/resume-as-code/",
    "summary": "Senior Platform Engineer with a proven track record of building and scaling resilient, cloud-native infrastructure for high-traffic systems. I deliver significant business impact through automation and optimization, achieving over $65K in cost savings and 40% efficiency gains. With deep expertise in AWS, GCP, Kubernetes, and CI/CD, I excel at solving complex technical challenges and mentoring engineers to foster a culture of technical excellence.",
    "location": {
      "city": "Rio de Janeiro",
      "countryCode": "BR",
      "region": "Brazil"
    },
    "nationality": "Brazilian",
    "languages": [
      "Portuguese",
      "English"
    ],
    "profiles": [
      {
        "network": "LinkedIn",
        "username": "rafaelbsathler",
        "url": "https://www.linkedin.com/in/rafaelbsathler/"
      },
      {
        "network": "GitHub",
        "username": "rafaelbsathler",
        "url": "https://github.com/rafaelbsathler"
      },
      {
        "network": "Calendly",
        "username": "rafaelbsathler",
        "url": "https://cal.com/rafaelbsathler"
      },
      {
        "network": "WhatsApp",
        "username": "+5521997988682",
        "url": "https://wa.me/5521997988682"
      }
    ]
  },
  "work": [
    {
      "name": "Bluecore",
      "position": "Platform Engineer",
      "url": "https://bluecore.com",
      "startDate": "2024-08",
      "endDate": "2025-06",
      "summary": "Re-platformed observability and future-proofed infrastructure for a high-traffic e-commerce platform.",
      "highlights": [
        "Re-platformed observability infrastructure: Migrated 300+ Datadog monitors and 150+ dashboards to Chronosphere, reducing monitoring costs by 40% (~$200K annually)",
        "Zero-downtime Kubernetes upgrades: Orchestrated GKE fleet upgrades to v1.32 across multi-region clusters, protecting Black Friday/Cyber Monday revenue",
        "Process optimization: Authored 20+ runbooks and implemented GitOps workflows, reducing patch lead-time by 50% and infrastructure tickets by 30%",
        "Technical mentorship: Provided deep technical guidance to 10+ engineering teams, solving complex infrastructure challenges and driving adoption of best practices"
      ]
    },
    {
      "name": "Uber",
      "position": "Senior Software Engineer",
      "url": "https://uber.com",
      "startDate": "2023-08",
      "endDate": "2024-08",
      "summary": "Drove company-wide migration from Atlassian Bamboo to GitHub Actions, scaling infrastructure to serve 5,000 engineers and 8,000 repos.",
      "highlights": [
        "Enterprise CI/CD transformation: Led migration of 8,000 repositories from Bamboo to GitHub Actions, scaling 1,000-node GKE runner fleet with 99%+ uptime and <5min job startup SLO",
        "Monorepo at scale: Supported Bazel across the organization, enabling teams to leverage developing toolchains and CI/CD pipelines with GitHub Actions, reducing build times by 60% for 5,000+ engineers",
        "Cost optimization at scale: Implemented Terraform automation and spot-instance strategy, achieving $65K annual savings while reducing median build latency by 40%",
        "Security & compliance: Established audit-grade compliance with automated logging, secret scanning, and SAML enforcement, closing critical audit findings",
        "Platform architecture: Designed and implemented self-service infrastructure platform reducing deployment time from 24+ hours to <4 hours through advanced automation and orchestration",
        "Technical documentation: Authored comprehensive 'CI/CD Playbook' and Bazel optimization guides, becoming the go-to technical resource for platform teams"
      ]
    },
    {
      "name": "Triumph Technology Solutions LLC",
      "position": "Solutions Architect",
      "url": "",
      "startDate": "2023-04",
      "endDate": "2023-07",
      "summary": "Led enterprise AWS cloud transformation and migration projects for Fortune 500 clients.",
      "highlights": [
        "AWS MAP assessments: Executed comprehensive enterprise cloud migration assessments covering infrastructure analysis, cost optimization, and technical framework design",
        "Microservices architecture: Designed and implemented scalable microservices that reduced component dependencies and improved system scalability by 300%",
        "Hybrid cloud solutions: Developed secure hybrid cloud infrastructure enabling seamless data transfer between on-premise and cloud environments",
        "DevOps strategy: Implemented enterprise DevOps practices that improved system reliability and enabled continuous delivery workflows"
      ]
    },
    {
      "name": "Toptal",
      "position": "Infrastructure Engineer",
      "url": "https://toptal.com",
      "startDate": "2022-03",
      "endDate": "2023-02",
      "summary": "Built and maintained cloud-native infrastructure for global talent marketplace serving top-tier clients.",
      "highlights": [
        "Cloud-native solutions: Designed and implemented scalable infrastructure solutions using Kubernetes, Terraform, and ArgoCD on Google Cloud",
        "Solution architecture: Designed complex technical architectures translating business requirements into scalable, resilient infrastructure solutions",
        "Automation excellence: Developed CI/CD pipelines and infrastructure-as-code solutions that reduced deployment time by 60%",
        "Performance optimization: Monitored and optimized cloud infrastructure performance, achieving 99.9% uptime SLA"
      ]
    },
    {
      "name": "Globo.com",
      "position": "Senior DevOps Engineer",
      "url": "https://globo.com",
      "startDate": "2018-08",
      "endDate": "2022-06",
      "summary": "Achieved Guinness World Record supporting Big Data infrastructure for Brazil's largest media company.",
      "highlights": [
        "🏆 Guinness World Record: Ensured zero-downtime operation of voting infrastructure for 'Big Brother Brasil', handling record-breaking public votes that surpassed 'American Idol'",
        "Big Data at scale: Architected and maintained Hadoop/Kafka clusters processing millions of requests per second with 99.99% availability",
        "Production systems: Designed, deployed, and maintained highly available systems supporting Brazil's top media properties with shared ownership model",
        "Advanced data engineering: Architected innovative solutions using Spark/Hadoop ecosystem for real-time analytics, processing millions of events with sub-second latency"
      ]
    },
    {
      "name": "MeuPatrocínio",
      "position": "Senior DevOps Engineer",
      "url": "",
      "startDate": "2016-12",
      "endDate": "2018-08",
      "summary": "Led infrastructure automation and security initiatives for Brazilian fintech platform.",
      "highlights": [
        "Infrastructure automation: Developed scripts and tools that improved system efficiency by 50% and generated significant cost savings",
        "CI/CD implementation: Built comprehensive deployment pipeline that improved system reliability, reduced deployment time by 70%, and increased uptime to 99.9%",
        "Security hardening: Implemented multi-layered security measures protecting against attacks and ensuring data privacy compliance",
        "Configuration management: Automated server provisioning and configuration management, enabling rapid scaling and consistent deployments"
      ]
    },
    {
      "name": "Funcional Health Tech | Fidelize",
      "position": "Infrastructure Engineer",
      "url": "",
      "startDate": "2015-04",
      "endDate": "2016-03",
      "summary": "Managed pharmaceutical industry infrastructure with focus on compliance and reliability.",
      "highlights": [
        "Healthcare compliance: Managed CentOS-based infrastructure using Linux, Puppet, PostgreSQL, Redis, and VMware in regulated pharmaceutical environment",
        "Multi-platform support: Ensured reliable operation of diverse web applications across multiple programming languages and database technologies",
        "Proactive monitoring: Implemented Nagios monitoring solutions with 24/7 alerting, achieving 99.8% uptime and rapid issue resolution",
        "System optimization: Applied deep infrastructure expertise to eliminate performance bottlenecks, achieving 60% reduction in server-related incidents through proactive monitoring and tuning"
      ]
    },
    {
      "name": "Acol Consultoria & Sistemas",
      "position": "Support Specialist",
      "url": "",
      "startDate": "2014-08",
      "endDate": "2015-04",
      "summary": "Advanced from intern to specialist role, managing enterprise IT infrastructure and client support.",
      "highlights": [
        "Career progression: Promoted from intern to Support Specialist within 8 months, demonstrating rapid skill development and value delivery",
        "Enterprise support: Provided technical support for enterprise clients, maintaining 95%+ customer satisfaction ratings",
        "Infrastructure management: Managed servers, databases, and applications using Linux, VMware, and PostgreSQL technologies",
        "System stability: Utilized monitoring tools and proactive maintenance to ensure reliable operation of critical business applications"
      ]
    }
  ],
  "education": [
    {
      "institution": "Universidade do Estado do Rio de Janeiro (UERJ)",
      "area": "Computer Science",
      "studyType": "Bachelor",
      "startDate": "2011-06",
      "endDate": "2016-06"
    }
  ],
  "certificates": [],
  "projects": [
    {
      "name": "Self-Service Terraform Platform with Atlantis Integration",
      "url": "https://www.runatlantis.io/",
      "description": "Enterprise-grade GitOps platform enabling teams to self-apply Terraform through GitHub PR interface using Atlantis",
      "highlights": [
        "Built self-service Terraform deployment system using Atlantis enabling 50+ developers to independently manage infrastructure",
        "Integrated Atlantis with GitHub PR workflows for automated Terraform plan/apply via PR comments",
        "Implemented GitOps workflows with Terragrunt and Atlantis allowing teams to apply infrastructure changes seamlessly",
        "Created secure multi-environment promotion pipelines with Atlantis server reducing deployment time from days to minutes",
        "Established governance controls with policy-as-code using Sentinel and OPA integrated with Atlantis workflows",
        "Released v4.2.0 with enhanced industry-standard version management and comprehensive CI/CD pipeline"
      ],
      "keywords": [
        "Terraform",
        "Atlantis",
        "Terragrunt",
        "GitOps",
        "GitHub Actions",
        "OPA",
        "Sentinel",
        "Self-Service",
        "Infrastructure as Code"
      ]
    },
    {
      "name": "Multi-Cloud DNS & Hybrid Network Architecture",
      "url": "",
      "description": "Designed and implemented hybrid multi-cloud networking with intelligent DNS routing",
      "highlights": [
        "Architected multi-cloud DNS strategy using AWS Route53 with health checks and failover routing",
        "Built hybrid connectivity between AWS, on-premises data centers, and edge locations",
        "Implemented intelligent traffic routing reducing latency by 35% across 3 geographic regions",
        "Designed disaster recovery with automated DNS failover achieving 99.99% uptime SLA",
        "Created network segmentation with VPC peering and Transit Gateway for secure multi-cloud communication"
      ],
      "keywords": [
        "AWS Route53",
        "Multi-Cloud",
        "Hybrid Network",
        "DNS",
        "VPC",
        "Transit Gateway",
        "On-Premises",
        "HA/DR"
      ]
    },
    {
      "name": "Resume-as-Code Platform",
      "url": "https://github.com/rafilkmp3/resume-as-code",
      "description": "Full-stack resume generation system demonstrating Platform Engineering principles",
      "highlights": [
        "Built automated CI/CD pipeline with Handlebars templating and Puppeteer PDF generation",
        "Implemented dark/light theme with OS preference detection and accessibility features",
        "Created ATS-friendly export functionality for job application compatibility",
        "Deployed with GitHub Pages integration and Make-based build system"
      ],
      "keywords": [
        "Node.js",
        "Handlebars",
        "Puppeteer",
        "HTML/CSS",
        "JavaScript",
        "CI/CD",
        "GitHub Pages"
      ]
    },
    {
      "name": "Infrastructure Automation Toolkit",
      "url": "",
      "description": "Collection of Terraform modules and automation scripts for cloud infrastructure",
      "highlights": [
        "Developed reusable Terraform modules for AWS/GCP multi-cloud deployments",
        "Created monitoring and alerting automation reducing MTTR by 70%",
        "Built cost optimization scripts identifying $200K+ in potential savings",
        "Implemented security scanning and compliance automation for infrastructure-as-code"
      ],
      "keywords": [
        "Terraform",
        "AWS",
        "GCP",
        "Python",
        "Bash",
        "Monitoring",
        "Security"
      ]
    }
  ],
  "skills": [
    {
      "name": "☁️ Cloud Platforms & IaC",
      "level": "Expert",
      "keywords": [
        "AWS",
        "GCP",
        "Terraform",
        "Ansible",
        "Helm"
      ],
      "links": {
        "AWS": "https://aws.amazon.com/",
        "GCP": "https://cloud.google.com/",
        "Terraform": "https://www.terraform.io/",
        "Ansible": "https://www.ansible.com/",
        "Helm": "https://helm.sh/"
      }
    },
    {
      "name": "🐳 Container Orchestration",
      "level": "Expert",
      "keywords": [
        "Kubernetes",
        "Docker",
        "Helm",
        "Kustomize",
        "Istio",
        "ArgoCD",
        "Google Kubernetes Engine",
        "Amazon EKS"
      ],
      "links": {
        "Kubernetes": "https://kubernetes.io/",
        "Docker": "https://www.docker.com/",
        "Helm": "https://helm.sh/",
        "Kustomize": "https://kustomize.io/",
        "Istio": "https://istio.io/",
        "ArgoCD": "https://argoproj.github.io/cd/",
        "Google Kubernetes Engine": "https://cloud.google.com/kubernetes-engine",
        "Amazon EKS": "https://aws.amazon.com/eks/"
      }
    },
    {
      "name": "🔄 CI/CD & DevOps",
      "level": "Expert",
      "keywords": [
        "GitHub Actions",
        "GitLab CI",
        "Jenkins",
        "Atlantis",
        "Bazel"
      ],
      "links": {
        "GitHub Actions": "https://github.com/features/actions",
        "GitLab CI": "https://docs.gitlab.com/ee/ci/",
        "Jenkins": "https://www.jenkins.io/",
        "Atlantis": "https://www.runatlantis.io/",
        "Bazel": "https://bazel.build/"
      }
    },
    {
      "name": "📊 Observability & Monitoring",
      "level": "Expert",
      "keywords": [
        "Prometheus",
        "Grafana",
        "ELK",
        "Loki",
        "Mimir",
        "Datadog",
        "Chronosphere",
        "New Relic",
        "SignOz"
      ],
      "links": {
        "Prometheus": "https://prometheus.io/",
        "Grafana": "https://grafana.com/",
        "ELK": "https://www.elastic.co/elastic-stack",
        "Loki": "https://grafana.com/oss/loki/",
        "Mimir": "https://grafana.com/oss/mimir/",
        "Datadog": "https://www.datadoghq.com/",
        "Chronosphere": "https://chronosphere.io/",
        "New Relic": "https://newrelic.com/",
        "SignOz": "https://signoz.io/"
      }
    },
    {
      "name": "💻 Programming & Scripting",
      "level": "Advanced",
      "keywords": [
        "Python",
        "Bash",
        "Go",
        "JavaScript",
        "YAML",
        "HCL",
        "SQL"
      ],
      "links": {
        "Python": "https://www.python.org/",
        "Bash": "https://www.gnu.org/software/bash/",
        "Go": "https://golang.org/",
        "JavaScript": "https://developer.mozilla.org/en-US/docs/Web/JavaScript",
        "YAML": "https://yaml.org/",
        "HCL": "https://github.com/hashicorp/hcl",
        "SQL": "https://www.iso.org/standard/63555.html"
      }
    },
    {
      "name": "📈 Big Data & Databases",
      "level": "Advanced",
      "keywords": [
        "Apache Kafka",
        "Hadoop",
        "Apache Spark",
        "PostgreSQL",
        "Redis",
        "Elasticsearch",
        "BigQuery"
      ],
      "links": {
        "Apache Kafka": "https://kafka.apache.org/",
        "Hadoop": "https://hadoop.apache.org/",
        "Apache Spark": "https://spark.apache.org/",
        "PostgreSQL": "https://www.postgresql.org/",
        "Redis": "https://redis.io/",
        "Elasticsearch": "https://www.elastic.co/elasticsearch/",
        "BigQuery": "https://cloud.google.com/bigquery"
      }
    },
    {
      "name": "🔒 Security & Compliance",
      "level": "Advanced",
      "keywords": [
        "RBAC",
        "SAML/SSO",
        "Vault",
        "Security Scanning",
        "Compliance Auditing",
        "Infrastructure Security"
      ],
      "links": {
        "RBAC": "https://kubernetes.io/docs/reference/access-authn-authz/rbac/",
        "SAML/SSO": "https://auth0.com/intro-to-iam/what-is-saml",
        "Vault": "https://www.vaultproject.io/",
        "Security Scanning": "https://owasp.org/www-community/Vulnerability_Scanning_Tools",
        "Compliance Auditing": "https://www.nist.gov/cyberframework",
        "Infrastructure Security": "https://csrc.nist.gov/publications/detail/sp/800-53/rev-5/final"
      }
    },
    {
      "name": "🤝 Soft Skills",
      "level": "Expert",
      "keywords": [
        "Effective in cross-functional teams",
        "Clear technical writing",
        "Leadership",
        "Mentoring",
        "Problem solving"
      ]
    }
  ],
  "meta": {
<<<<<<< HEAD
    "lastUpdated": "2025-08-18"
=======
    "lastUpdated": "2025-08-18",
    "availability": {
      "status": "open_to_work",
      "icon": "🟢",
      "text": "Open to Work",
      "types": [
        "Full-time",
        "Contract"
      ]
    }
>>>>>>> a2c49678
  }
}<|MERGE_RESOLUTION|>--- conflicted
+++ resolved
@@ -418,9 +418,6 @@
     }
   ],
   "meta": {
-<<<<<<< HEAD
-    "lastUpdated": "2025-08-18"
-=======
     "lastUpdated": "2025-08-18",
     "availability": {
       "status": "open_to_work",
@@ -431,6 +428,5 @@
         "Contract"
       ]
     }
->>>>>>> a2c49678
   }
 }